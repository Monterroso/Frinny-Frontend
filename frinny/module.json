--- conflicted
+++ resolved
@@ -1,45 +1,8 @@
 {
-<<<<<<< HEAD
-    "id": "frinny",
-    "title": "Frinny - AI Assistant",
-    "description": "An AI assistant for Pathfinder 2E that helps with character creation, leveling, and combat.",
-    "version": "1.1.0",
-    "compatibility": {
-        "minimum": "12",
-        "verified": "12"
-    },
-    "authors": [
-        {
-            "name": "Marcus Monterroso",
-            "url": "https://github.com/monterroso"
-        }
-    ],
-    "scripts": [
-        "scripts/lib/robust-websocket.js"
-    ],
-    "esmodules": [
-        "scripts/main.js"
-    ],
-    "styles": [
-        "styles/frinny-chat.css"
-    ],
-    "languages": [
-        {
-            "lang": "en",
-            "name": "English",
-            "path": "languages/en.json"
-        }
-    ],
-    "socket": true,
-    "url": "https://github.com/Monterroso/Frinny-Frontend",
-    "manifest": "https://raw.githubusercontent.com/Monterroso/Frinny-Frontend/main/frinny/module.json",
-    "download": "https://github.com/Monterroso/Frinny-Frontend/releases/download/v1.1.0/module.zip"
-} 
-=======
   "id": "frinny",
   "title": "Frinny - AI Assistant",
   "description": "An AI assistant for Pathfinder 2E that helps with character creation, leveling, and combat.",
-  "version": "1.1.4",
+  "version": "1.1.6",
   "compatibility": {
     "minimum": "12",
     "verified": "12"
@@ -49,6 +12,9 @@
       "name": "Marcus Monterroso",
       "url": "https://github.com/monterroso"
     }
+  ],
+  "scripts": [
+    "scripts/lib/robust-websocket.js"
   ],
   "esmodules": [
     "scripts/main.js"
@@ -66,6 +32,5 @@
   "socket": true,
   "url": "https://github.com/Monterroso/Frinny-Frontend",
   "manifest": "https://raw.githubusercontent.com/Monterroso/Frinny-Frontend/main/frinny/module.json",
-  "download": "https://github.com/Monterroso/Frinny-Frontend/releases/download/v1.1.4/module.zip"
-}
->>>>>>> 6a3b9417
+  "download": "https://github.com/Monterroso/Frinny-Frontend/releases/download/v1.1.6/module.zip"
+}